package hydra

import (
<<<<<<< HEAD
=======
	"encoding/json"

>>>>>>> c00566a3
	"k8s.io/utils/pointer"
)

// OAuth2ClientJSON represents an OAuth2 client digestible by ORY Hydra
type OAuth2ClientJSON struct {
<<<<<<< HEAD
	ClientID                *string                `json:"client_id,omitempty"`
	Secret                  *string                `json:"client_secret,omitempty"`
	GrantTypes              []string               `json:"grant_types"`
	RedirectURIs            []string               `json:"redirect_uris,omitempty"`
	ResponseTypes           []string               `json:"response_types,omitempty"`
	Audience                []string               `json:"audience,omitempty"`
	Scope                   string                 `json:"scope"`
	Owner                   string                 `json:"owner"`
	TokenEndpointAuthMethod string                 `json:"token_endpoint_auth_method,omitempty"`
	Metadata                map[string]interface{} `json:"metadata,omitempty"`
=======
	ClientID                *string         `json:"client_id,omitempty"`
	Secret                  *string         `json:"client_secret,omitempty"`
	GrantTypes              []string        `json:"grant_types"`
	RedirectURIs            []string        `json:"redirect_uris,omitempty"`
	ResponseTypes           []string        `json:"response_types,omitempty"`
	Scope                   string          `json:"scope"`
	Owner                   string          `json:"owner"`
	TokenEndpointAuthMethod string          `json:"token_endpoint_auth_method,omitempty"`
	Metadata                json.RawMessage `json:"metadata,omitempty"`
>>>>>>> c00566a3
}

// Oauth2ClientCredentials represents client ID and password fetched from a Kubernetes secret
type Oauth2ClientCredentials struct {
	ID       []byte
	Password []byte
}

func (oj *OAuth2ClientJSON) WithCredentials(credentials *Oauth2ClientCredentials) *OAuth2ClientJSON {
	oj.ClientID = pointer.StringPtr(string(credentials.ID))
	oj.Secret = pointer.StringPtr(string(credentials.Password))
	return oj
}<|MERGE_RESOLUTION|>--- conflicted
+++ resolved
@@ -1,38 +1,23 @@
 package hydra
 
 import (
-<<<<<<< HEAD
-=======
 	"encoding/json"
 
->>>>>>> c00566a3
 	"k8s.io/utils/pointer"
 )
 
 // OAuth2ClientJSON represents an OAuth2 client digestible by ORY Hydra
 type OAuth2ClientJSON struct {
-<<<<<<< HEAD
-	ClientID                *string                `json:"client_id,omitempty"`
-	Secret                  *string                `json:"client_secret,omitempty"`
-	GrantTypes              []string               `json:"grant_types"`
-	RedirectURIs            []string               `json:"redirect_uris,omitempty"`
-	ResponseTypes           []string               `json:"response_types,omitempty"`
-	Audience                []string               `json:"audience,omitempty"`
-	Scope                   string                 `json:"scope"`
-	Owner                   string                 `json:"owner"`
-	TokenEndpointAuthMethod string                 `json:"token_endpoint_auth_method,omitempty"`
-	Metadata                map[string]interface{} `json:"metadata,omitempty"`
-=======
 	ClientID                *string         `json:"client_id,omitempty"`
 	Secret                  *string         `json:"client_secret,omitempty"`
 	GrantTypes              []string        `json:"grant_types"`
 	RedirectURIs            []string        `json:"redirect_uris,omitempty"`
 	ResponseTypes           []string        `json:"response_types,omitempty"`
+	Audience                []string        `json:"audience,omitempty"`
 	Scope                   string          `json:"scope"`
 	Owner                   string          `json:"owner"`
 	TokenEndpointAuthMethod string          `json:"token_endpoint_auth_method,omitempty"`
 	Metadata                json.RawMessage `json:"metadata,omitempty"`
->>>>>>> c00566a3
 }
 
 // Oauth2ClientCredentials represents client ID and password fetched from a Kubernetes secret
